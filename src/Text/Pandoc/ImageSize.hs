--- conflicted
+++ resolved
@@ -28,12 +28,8 @@
 
 Functions for determining the size of a PNG, JPEG, or GIF image.
 -}
-<<<<<<< HEAD
-module Text.Pandoc.ImageSize ( ImageType(..), imageType, imageSize, readImageSize ) where
-=======
 module Text.Pandoc.ImageSize ( ImageType(..), imageType, imageSize,
                     sizeInPixels, sizeInPoints, readImageSize ) where
->>>>>>> b4e2d69c
 import Data.ByteString.Lazy (ByteString, unpack)
 import qualified Data.ByteString.Lazy.Char8 as B
 import Control.Monad
